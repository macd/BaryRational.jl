--- conflicted
+++ resolved
@@ -16,14 +16,8 @@
 #(a::AAAapprox)(zz) = bary(zz, a)
 
 # Handle function inputs as well.  Seems unnecessary, consider removing.
-<<<<<<< HEAD
 function aaa(Z::AbstractArray{T,1}, F::S;  tol=1e-13, mmax=100, verbose=false, clean=true, do_sort=false) where {T, S<:Function}
     aaa(Z, F.(Z), tol=tol, mmax=mmax, verbose=verbose, clean=clean, do_sort=do_sort)
-=======
-function aaa(Z::AbstractVector{T}, F::S;  tol=1e-13, mmax=100, verbose=false,
-             clean=true) where {T, S<:Function}
-    aaa(Z, F.(Z), tol=tol, mmax=mmax, verbose=verbose, clean=clean)
->>>>>>> 438f723c
 end
 
 """
